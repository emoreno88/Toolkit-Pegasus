--- conflicted
+++ resolved
@@ -51,23 +51,6 @@
                 except IndexError:
                     continue
 
-<<<<<<< HEAD
-                for danger in ANDROID_DANGEROUS_SETTINGS:
-                    if danger["key"] == key and danger["safe_value"] != value:
-                        self.log.warning(
-                            'Found suspicious setting "%s = %s" (%s)',
-                            key,
-                            value,
-                            danger["description"],
-                        )
-                        break
-=======
-                    try:
-                        self.results[namespace][key] = value
-                    except IndexError:
-                        continue
->>>>>>> 57d4aca7
-
         self.log.info(
             "Identified %d settings", sum([len(val) for val in self.results.values()])
         )