[metadata]
name = mvt
version = attr: mvt.common.version.MVT_VERSION
author = Claudio Guarnieri
author_email = nex@nex.sx
description = Mobile Verification Toolkit
long_description = file: README.md
long_description_content_type = text/markdown
url = https://github.com/mvt-project/mvt
keywords = security, mobile, forensics, malware
license = MVT v1.1
classifiers =
    Development Status :: 5 - Production/Stable
    Intended Audience :: Information Technology
    Operating System :: OS Independent
    Programming Language :: Python

[options]
packages = find:
package_dir = = ./
include_package_data = True
python_requires = >= 3.8
install_requires =
    click >=8.0.3
    rich >=10.12.0
    tld >=0.12.6
    tqdm >=4.62.3
    requests >=2.26.0
    simplejson >=3.17.5
    packaging >=21.0
    appdirs >=1.4.4
    iOSbackup >=0.9.921
    adb-shell >=0.4.2
    libusb1 >=2.0.1
    cryptography >=36.0.1
<<<<<<< HEAD
    pymobiledevice3 >= 1.23.9
=======
    pyyaml >=6.0
>>>>>>> 8f6882b0

[options.packages.find]
where = ./

[options.entry_points]
console_scripts =
    mvt-ios = mvt.ios:cli
    mvt-android = mvt.android:cli

[flake8]
max-complexit = 10
max-line-length = 1000
ignore =
    C901,
    E265,
    F401,
    E127,
    W503,
    E226<|MERGE_RESOLUTION|>--- conflicted
+++ resolved
@@ -33,11 +33,8 @@
     adb-shell >=0.4.2
     libusb1 >=2.0.1
     cryptography >=36.0.1
-<<<<<<< HEAD
     pymobiledevice3 >= 1.23.9
-=======
     pyyaml >=6.0
->>>>>>> 8f6882b0
 
 [options.packages.find]
 where = ./
